--- conflicted
+++ resolved
@@ -491,14 +491,11 @@
 
     zmq::fd_t maxfd = 0;
 
-<<<<<<< HEAD
-    //  Build the fd_sets for passing to select ().
-=======
     //  Ensure we do not attempt to select () on more than FD_SETSIZE
     //  file descriptors.
     zmq_assert (nitems_ <= FD_SETSIZE);
 
->>>>>>> 51a84c15
+    //  Build the fd_sets for passing to select ().
     for (int i = 0; i != nitems_; i++) {
 
         //  If the poll item is a 0MQ socket we are interested in input on the
